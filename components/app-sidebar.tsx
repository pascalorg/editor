'use client'

import { LayersMenu } from '@/components/layers-menu'
import { Button } from '@/components/ui/button'
import {
  Dialog,
  DialogContent,
  DialogDescription,
  DialogHeader,
  DialogTitle,
} from '@/components/ui/dialog'
import {
  DropdownMenu,
  DropdownMenuContent,
  DropdownMenuItem,
  DropdownMenuSeparator,
  DropdownMenuTrigger,
} from '@/components/ui/dropdown-menu'
import {
  Sidebar,
  SidebarContent,
  SidebarHeader,
  SidebarMenu,
  SidebarMenuItem,
} from '@/components/ui/sidebar'
import { useEditor } from '@/hooks/use-editor'
import { cn } from '@/lib/utils'
import JsonView from '@uiw/react-json-view'
import {
  ChevronDown,
  ChevronRight,
  Download,
  FileCode,
  HelpCircle,
  Save,
  Settings,
  Trash2,
  Upload,
} from 'lucide-react'
import { useEffect, useRef, useState } from 'react'

export function AppSidebar() {
<<<<<<< HEAD
  const {
    isHelpOpen,
    setIsHelpOpen,
    isJsonInspectorOpen,
    setIsJsonInspectorOpen,
    handleExport,
    selectedElements,
    handleDeleteSelectedElements,
    handleSaveLayout,
    handleLoadLayout,
    handleResetToDefault,
    serializeLayout,
  } = useEditorContext()
=======
  const isHelpOpen = useEditor((state) => state.isHelpOpen)
  const setIsHelpOpen = useEditor((state) => state.setIsHelpOpen)
  const isJsonInspectorOpen = useEditor((state) => state.isJsonInspectorOpen)
  const setIsJsonInspectorOpen = useEditor((state) => state.setIsJsonInspectorOpen)
  const handleExport = useEditor((state) => state.handleExport)
  const selectedWallIds = useEditor((state) => state.selectedWallIds)
  const handleDeleteSelectedWalls = useEditor((state) => state.handleDeleteSelectedWalls)
  const handleSaveLayout = useEditor((state) => state.handleSaveLayout)
  const handleLoadLayout = useEditor((state) => state.handleLoadLayout)
  const handleResetToDefault = useEditor((state) => state.handleResetToDefault)
  const serializeLayout = useEditor((state) => state.serializeLayout)
>>>>>>> 858fe96c
  const [jsonCollapsed, setJsonCollapsed] = useState<boolean | number>(1)
  const [mounted, setMounted] = useState(false)
  const fileInputRef = useRef<HTMLInputElement>(null)

  // Wait for client-side hydration to complete before rendering store-dependent content
  useEffect(() => {
    setMounted(true)
  }, [])

  // Handle backspace key to delete selected elements
  useEffect(() => {
    const handleKeyDown = (event: KeyboardEvent) => {
<<<<<<< HEAD
      if (event.key === 'Backspace' && selectedElements.length > 0) {
=======
      if (event.key === 'Backspace' && selectedWallIds.length > 0) {
>>>>>>> 858fe96c
        event.preventDefault()
        handleDeleteSelectedElements()
      }
    }

    document.addEventListener('keydown', handleKeyDown)
    return () => document.removeEventListener('keydown', handleKeyDown)
  }, [selectedElements, handleDeleteSelectedElements])

  const handleLoadBuildClick = () => {
    fileInputRef.current?.click()
  }

  return (
    <Sidebar className={cn('dark text-white')} variant="floating">
      <SidebarHeader className="flex-row items-center justify-between px-2 py-3">
        <h3 className="font-semibold text-lg">Pascal Editor</h3>

        <DropdownMenu>
          <DropdownMenuTrigger asChild>
            <Button size="icon-sm" variant="ghost">
              <Settings className="h-4 w-4" />
            </Button>
          </DropdownMenuTrigger>
          <DropdownMenuContent align="end" className="w-56">
            <DropdownMenuItem onClick={handleExport}>
              <Download className="h-4 w-4" />
              <span>Export 3D Model</span>
            </DropdownMenuItem>
            <DropdownMenuSeparator />
            <DropdownMenuItem onClick={handleSaveLayout}>
              <Save className="h-4 w-4" />
              <span>Save Build</span>
            </DropdownMenuItem>
            <DropdownMenuItem onClick={handleLoadBuildClick}>
              <Upload className="h-4 w-4" />
              <span>Load Build</span>
            </DropdownMenuItem>
            <DropdownMenuSeparator />
            <DropdownMenuItem onClick={() => setIsJsonInspectorOpen(true)}>
              <FileCode className="h-4 w-4" />
              <span>Inspect Data</span>
            </DropdownMenuItem>
            <DropdownMenuItem onClick={() => setIsHelpOpen(true)}>
              <HelpCircle className="h-4 w-4" />
              <span>Help</span>
            </DropdownMenuItem>
            <DropdownMenuSeparator />
            <DropdownMenuItem
              className="text-destructive focus:text-destructive"
              onClick={handleResetToDefault}
            >
              <Trash2 className="h-4 w-4" />
              <span>Clear & Start New</span>
            </DropdownMenuItem>
          </DropdownMenuContent>
        </DropdownMenu>
      </SidebarHeader>

      <SidebarContent className={cn('no-scrollbar flex flex-1 flex-col')}>
        <SidebarMenu className="flex-1">
          {/* Tree-based Hierarchical Layers View */}
          <SidebarMenuItem className="flex flex-1 flex-col">
            <LayersMenu mounted={mounted} />
          </SidebarMenuItem>
        </SidebarMenu>
      </SidebarContent>

      {/* Hidden file input for Load Build */}
      <input
        accept="application/json"
        className="hidden"
        onChange={(e) => {
          const file = e.target.files?.[0]
          if (file) handleLoadLayout(file)
        }}
        ref={fileInputRef}
        type="file"
      />

      {/* Dialogs */}
      <Dialog onOpenChange={setIsJsonInspectorOpen} open={isJsonInspectorOpen}>
        <DialogContent className="max-h-[80vh] max-w-3xl overflow-auto">
          <DialogHeader>
            <DialogTitle className="flex items-center justify-between">
              <span>Build Data Inspector</span>
              <div className="flex gap-2">
                <Button
                  className="gap-1"
                  onClick={() => setJsonCollapsed(false)}
                  size="sm"
                  variant="outline"
                >
                  <ChevronDown className="h-3 w-3" />
                  Expand All
                </Button>
                <Button
                  className="gap-1"
                  onClick={() => setJsonCollapsed(true)}
                  size="sm"
                  variant="outline"
                >
                  <ChevronRight className="h-3 w-3" />
                  Collapse All
                </Button>
              </div>
            </DialogTitle>
            <DialogDescription>View the raw JSON structure of your current build</DialogDescription>
          </DialogHeader>
          <div className="mt-4">
            <JsonView
              collapsed={jsonCollapsed}
              style={{
                fontSize: '12px',
              }}
              value={serializeLayout()}
            />
          </div>
        </DialogContent>
      </Dialog>

      <Dialog onOpenChange={setIsHelpOpen} open={isHelpOpen}>
        <DialogContent>
          <DialogHeader>
            <DialogTitle>House Builder Controls</DialogTitle>
            <DialogDescription>
              - Click on grid intersections to place walls using the building tools.
              <br />- Hold spacebar to enable camera controls (orbit, pan, zoom).
              <br />- Use control modes (Select/Delete/Building) to switch between different
              interactions.
              <br />- Create multiple levels and organize your 3D objects and guides within each
              level.
              <br />- Click on level names to select them and expand/collapse with the chevron
              icons.
              <br />- Upload PNG/JPEG reference images as guides within each level.
              <br />- Save your build as JSON file for later use or database storage.
              <br />- Load previously saved builds from JSON files.
              <br />- Inspect data to view the raw JSON structure of your current build.
              <br />- Export your 3D model as GLB file.
            </DialogDescription>
          </DialogHeader>
        </DialogContent>
      </Dialog>
    </Sidebar>
  )
}<|MERGE_RESOLUTION|>--- conflicted
+++ resolved
@@ -1,30 +1,5 @@
 'use client'
 
-import { LayersMenu } from '@/components/layers-menu'
-import { Button } from '@/components/ui/button'
-import {
-  Dialog,
-  DialogContent,
-  DialogDescription,
-  DialogHeader,
-  DialogTitle,
-} from '@/components/ui/dialog'
-import {
-  DropdownMenu,
-  DropdownMenuContent,
-  DropdownMenuItem,
-  DropdownMenuSeparator,
-  DropdownMenuTrigger,
-} from '@/components/ui/dropdown-menu'
-import {
-  Sidebar,
-  SidebarContent,
-  SidebarHeader,
-  SidebarMenu,
-  SidebarMenuItem,
-} from '@/components/ui/sidebar'
-import { useEditor } from '@/hooks/use-editor'
-import { cn } from '@/lib/utils'
 import JsonView from '@uiw/react-json-view'
 import {
   ChevronDown,
@@ -38,35 +13,44 @@
   Upload,
 } from 'lucide-react'
 import { useEffect, useRef, useState } from 'react'
+import { LayersMenu } from '@/components/layers-menu'
+import { Button } from '@/components/ui/button'
+import {
+  Dialog,
+  DialogContent,
+  DialogDescription,
+  DialogHeader,
+  DialogTitle,
+} from '@/components/ui/dialog'
+import {
+  DropdownMenu,
+  DropdownMenuContent,
+  DropdownMenuItem,
+  DropdownMenuSeparator,
+  DropdownMenuTrigger,
+} from '@/components/ui/dropdown-menu'
+import {
+  Sidebar,
+  SidebarContent,
+  SidebarHeader,
+  SidebarMenu,
+  SidebarMenuItem,
+} from '@/components/ui/sidebar'
+import { useEditor } from '@/hooks/use-editor'
+import { cn } from '@/lib/utils'
 
 export function AppSidebar() {
-<<<<<<< HEAD
-  const {
-    isHelpOpen,
-    setIsHelpOpen,
-    isJsonInspectorOpen,
-    setIsJsonInspectorOpen,
-    handleExport,
-    selectedElements,
-    handleDeleteSelectedElements,
-    handleSaveLayout,
-    handleLoadLayout,
-    handleResetToDefault,
-    serializeLayout,
-  } = useEditorContext()
-=======
   const isHelpOpen = useEditor((state) => state.isHelpOpen)
   const setIsHelpOpen = useEditor((state) => state.setIsHelpOpen)
   const isJsonInspectorOpen = useEditor((state) => state.isJsonInspectorOpen)
   const setIsJsonInspectorOpen = useEditor((state) => state.setIsJsonInspectorOpen)
   const handleExport = useEditor((state) => state.handleExport)
-  const selectedWallIds = useEditor((state) => state.selectedWallIds)
-  const handleDeleteSelectedWalls = useEditor((state) => state.handleDeleteSelectedWalls)
+  const selectedElements = useEditor((state) => state.selectedElements)
+  const handleDeleteSelectedElements = useEditor((state) => state.handleDeleteSelectedElements)
   const handleSaveLayout = useEditor((state) => state.handleSaveLayout)
   const handleLoadLayout = useEditor((state) => state.handleLoadLayout)
   const handleResetToDefault = useEditor((state) => state.handleResetToDefault)
   const serializeLayout = useEditor((state) => state.serializeLayout)
->>>>>>> 858fe96c
   const [jsonCollapsed, setJsonCollapsed] = useState<boolean | number>(1)
   const [mounted, setMounted] = useState(false)
   const fileInputRef = useRef<HTMLInputElement>(null)
@@ -79,11 +63,7 @@
   // Handle backspace key to delete selected elements
   useEffect(() => {
     const handleKeyDown = (event: KeyboardEvent) => {
-<<<<<<< HEAD
       if (event.key === 'Backspace' && selectedElements.length > 0) {
-=======
-      if (event.key === 'Backspace' && selectedWallIds.length > 0) {
->>>>>>> 858fe96c
         event.preventDefault()
         handleDeleteSelectedElements()
       }
