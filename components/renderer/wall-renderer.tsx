'use client'

<<<<<<< HEAD
import { Base, Geometry, Subtraction } from '@react-three/csg'
import { Edges, Line } from '@react-three/drei'
import type { ThreeEvent } from '@react-three/fiber'
import { useCallback, useMemo } from 'react'
import * as THREE from 'three'
=======
>>>>>>> 2bb4bb7f
import { emitter } from '@/events/bus'
import { useEditor } from '@/hooks/use-editor'
import { useWalls } from '@/hooks/use-nodes'
import type { DoorNode, WallNode } from '@/lib/nodes/types'
import { getNodeRelativePosition } from '@/lib/nodes/utils'
import { Base, Geometry, Subtraction } from '@react-three/csg'
import { Line } from '@react-three/drei'
import type { ThreeEvent } from '@react-three/fiber'
import { useCallback, useMemo } from 'react'
import * as THREE from 'three'
import { TILE_SIZE, WALL_HEIGHT } from '../editor'

export const WALL_THICKNESS = 0.2 // 20cm wall thickness
// --- Junction Helper Types and Functions (from wall.tsx) ---
interface Point {
  x: number
  y: number
}
interface LineEquation {
  a: number
  b: number
  c: number
}
interface ProcessedWall {
  angle: number
  edgeA: LineEquation
  edgeB: LineEquation
  v: Point
  wall_id: string
  pA: Point
  pB: Point
}
interface Junction {
  meetingPoint: Point
  connectedWalls: { wall: LiveWall; endType: 'start' | 'end' }[]
}
interface LiveWall {
  id: string
  start: Point
  end: Point
  thickness: number
}

function pointToKey(p: Point, tolerance = 1e-3): string {
  const snap = 1 / tolerance
  return `${Math.round(p.x * snap)},${Math.round(p.y * snap)}`
}

function getOutgoingVector(wall: LiveWall, endType: 'start' | 'end', meetingPoint: Point): Point {
  if (endType === 'start') {
    return { x: wall.end.x - wall.start.x, y: wall.end.y - wall.start.y }
  }
  return { x: wall.start.x - wall.end.x, y: wall.start.y - wall.end.y }
}

function createLineFromPointAndVector(p: Point, v: Point): LineEquation {
  const a = -v.y
  const b = v.x
  const c = -(a * p.x + b * p.y)
  return { a, b, c }
}

function intersectLines(l1: LineEquation, l2: LineEquation): Point | null {
  const det = l1.a * l2.b - l2.a * l1.b
  if (Math.abs(det) < 1e-9) return null
  const x = (l1.b * l2.c - l2.b * l1.c) / det
  const y = (l2.a * l1.c - l1.a * l2.c) / det
  return { x, y }
}

function findJunctions(walls: LiveWall[]): Map<string, Junction> {
  const junctions = new Map<string, Junction>()

  walls.forEach((wall) => {
    const keyStart = pointToKey(wall.start)
    const keyEnd = pointToKey(wall.end)

    if (!junctions.has(keyStart)) {
      junctions.set(keyStart, { meetingPoint: wall.start, connectedWalls: [] })
    }
    junctions.get(keyStart)?.connectedWalls.push({ wall, endType: 'start' })

    if (!junctions.has(keyEnd)) {
      junctions.set(keyEnd, { meetingPoint: wall.end, connectedWalls: [] })
    }
    junctions.get(keyEnd)?.connectedWalls.push({ wall, endType: 'end' })
  })

  const actualJunctions = new Map<string, Junction>()
  for (const [key, junction] of junctions.entries()) {
    if (junction.connectedWalls.length >= 2) {
      actualJunctions.set(key, junction)
    }
  }
  return actualJunctions
}

function calculateJunctionIntersections(junction: Junction) {
  const { meetingPoint, connectedWalls } = junction
  const processedWalls: ProcessedWall[] = []

  for (const connected of connectedWalls) {
    const { wall, endType } = connected
    const halfThickness = wall.thickness / 2
    const v = getOutgoingVector(wall, endType, meetingPoint)
    const L = Math.sqrt(v.x * v.x + v.y * v.y)

    if (L < 1e-9) continue

    const n_unit = { x: -v.y / L, y: v.x / L }
    const pA = {
      x: meetingPoint.x + n_unit.x * halfThickness,
      y: meetingPoint.y + n_unit.y * halfThickness,
    }
    const pB = {
      x: meetingPoint.x - n_unit.x * halfThickness,
      y: meetingPoint.y - n_unit.y * halfThickness,
    }

    processedWalls.push({
      angle: Math.atan2(v.y, v.x),
      edgeA: createLineFromPointAndVector(pA, v),
      edgeB: createLineFromPointAndVector(pB, v),
      v,
      wall_id: wall.id,
      pA,
      pB,
    })
  }

  processedWalls.sort((a, b) => a.angle - b.angle)

  const wallIntersections = new Map<string, { left: Point; right: Point }>()
  const n = processedWalls.length
  if (n < 2) return { wallIntersections }

  for (let i = 0; i < n; i++) {
    const wall1 = processedWalls[i]
    const wall2 = processedWalls[(i + 1) % n]

    const intersection = intersectLines(wall1.edgeA, wall2.edgeB)

    let p: Point
    if (intersection === null) {
      p = wall1.pA
    } else {
      p = intersection
    }

    if (!wallIntersections.has(wall1.wall_id)) {
      wallIntersections.set(wall1.wall_id, {} as any)
    }
    wallIntersections.get(wall1.wall_id)!.left = p

    if (!wallIntersections.has(wall2.wall_id)) {
      wallIntersections.set(wall2.wall_id, {} as any)
    }
    wallIntersections.get(wall2.wall_id)!.right = p
  }

  return { wallIntersections }
}
// --- End of Junction Helpers ---

interface WallRendererProps {
  node: WallNode
}

export function WallRenderer({ node }: WallRendererProps) {
  const getLevelId = useEditor((state) => state.getLevelId)
  const debug = useEditor((state) => state.debug)
  const tileSize = TILE_SIZE

  // Check if this is a preview node
  const isPreview = node.preview === true

  const levelId = useMemo(() => {
    const id = getLevelId(node)
    return id
  }, [getLevelId, node])
  const allWalls = useWalls(levelId || '')
  const selectedFloorId = useEditor((state) => state.selectedFloorId)

  // Calculate local space coordinates for preview line
  // The parent group already handles position & rotation, so we render in local space
  const { localEndX, localEndZ } = useMemo(() => {
    const length = node.size[0] // Length in grid units
    const worldLength = length * TILE_SIZE

    // In local space, start is always at (0, 0) and end is at (length, 0)
    // since the parent group handles the rotation and position
    return {
      localEndX: worldLength,
      localEndZ: 0,
    }
  }, [node.size])

  // Generate wall geometry similar to wall.tsx with junction handling
  // Note: Geometry is in LOCAL space since parent group handles position & rotation
  const wallGeometry = useMemo(() => {
    // Get wall dimensions from node
    const length = node.size[0] // Length in grid units
    const worldLength = length * TILE_SIZE
    const wallHeight = WALL_HEIGHT

    if (worldLength < 1e-9) return null // Skip zero-length walls

    const halfT = WALL_THICKNESS / 2

    // Calculate world space coordinates for junction detection
    // Note: rotation was calculated as atan2(-dy, dx), so when reconstructing:
    // x2 = x1 + length * cos(rotation)
    // y2 = y1 - length * sin(rotation)  <- Note the minus sign!
    const [x1, y1] = node.position
    const x2 = x1 + Math.cos(node.rotation) * length
    const y2 = y1 - Math.sin(node.rotation) * length

    // Convert all walls to LiveWall format for junction calculation
    const liveWalls: LiveWall[] = allWalls.map((w) => {
      const [wx1, wy1] = w.position
      const wLength = w.size[0]
      const wx2 = wx1 + Math.cos(w.rotation) * wLength
      const wy2 = wy1 - Math.sin(w.rotation) * wLength
      return {
        id: w.id,
        start: { x: wx1 * TILE_SIZE, y: wy1 * TILE_SIZE },
        end: { x: wx2 * TILE_SIZE, y: wy2 * TILE_SIZE },
        thickness: WALL_THICKNESS,
      }
    })

    // Find junctions
    const junctions = findJunctions(liveWalls)
    const junctionData = new Map<string, Map<string, { left: Point; right: Point }>>()
    for (const [key, junction] of junctions.entries()) {
      const { wallIntersections } = calculateJunctionIntersections(junction)
      junctionData.set(key, wallIntersections)
    }

    // Get this wall's data
    const thisWall = liveWalls.find((w) => w.id === node.id)
    if (!thisWall) return null

    const key_start = pointToKey(thisWall.start)
    const key_end = pointToKey(thisWall.end)
    const startJunctionData = junctionData.get(key_start)?.get(node.id)
    const endJunctionData = junctionData.get(key_end)?.get(node.id)

    // Helper to transform world point to local space
    const worldToLocal = (worldPoint: Point): { x: number; z: number } => {
      // Translate to origin
      const dx = worldPoint.x - thisWall.start.x
      const dy = worldPoint.y - thisWall.start.y
      // Since rotation = atan2(-dy, dx), we rotate by +rotation (not -rotation) to align with +X axis
      const cos = Math.cos(node.rotation)
      const sin = Math.sin(node.rotation)
      return {
        x: dx * cos - dy * sin,
        z: dx * sin + dy * cos,
      }
    }

    // Calculate local space corners
    let p_start_L: { x: number; z: number }
    let p_start_R: { x: number; z: number }
    let p_end_L: { x: number; z: number }
    let p_end_R: { x: number; z: number }

    if (startJunctionData) {
      p_start_L = worldToLocal(startJunctionData.left)
      p_start_R = worldToLocal(startJunctionData.right)
    } else {
      p_start_L = { x: 0, z: halfT }
      p_start_R = { x: 0, z: -halfT }
    }

    if (endJunctionData) {
      p_end_L = worldToLocal(endJunctionData.right)
      p_end_R = worldToLocal(endJunctionData.left)
    } else {
      p_end_L = { x: worldLength, z: halfT }
      p_end_R = { x: worldLength, z: -halfT }
    }

    // Build polygon in local space
    const polyPoints = [p_start_R, p_end_R]
    if (endJunctionData) polyPoints.push({ x: worldLength, z: 0 }) // center point
    polyPoints.push(p_end_L, p_start_L)
    if (startJunctionData) polyPoints.push({ x: 0, z: 0 }) // center point

    // Create THREE.Shape
    // Note: After rotation by -π/2 around X, Vector2(x,y) becomes 3D(x,z,-y)
    // So to get the correct z orientation, we negate: Vector2(x, -z)
    const shapePoints = polyPoints.map((p) => new THREE.Vector2(p.x, -p.z))
    const shape = new THREE.Shape(shapePoints)

    // Create Extrude Geometry
    const extrudeSettings = { depth: wallHeight, bevelEnabled: false }
    const geometry = new THREE.ExtrudeGeometry(shape, extrudeSettings)

    // Rotate to lie on XZ plane and extrude along Y
    geometry.rotateX(-Math.PI / 2)

    return geometry
  }, [node, allWalls])

  // Determine opacity based on selected floor
  // When no floor is selected (selectedFloorId === null), show all walls fully opaque (like full view mode)
  // When a floor is selected, show only that floor's walls fully opaque, others semi-transparent
  const isActiveFloor = selectedFloorId === null || levelId === selectedFloorId
  const opacity = isActiveFloor ? 1 : 0.3
  const transparent = !isActiveFloor

  //  Event handlers

  const onPointerDown = useCallback((e: ThreeEvent<PointerEvent>) => {
    emitter.emit('wall:click', {
      node,
      position: [e.point.x, e.point.y, e.point.z],
    })
  }, [])

  const onPointerEnter = useCallback((e: ThreeEvent<PointerEvent>) => {
    emitter.emit('wall:enter', {
      node,
      position: [e.point.x, e.point.y, e.point.z],
    })
  }, [])

  const onPointerLeave = useCallback((e: ThreeEvent<PointerEvent>) => {
    emitter.emit('wall:leave', {
      node,
      position: [e.point.x, e.point.y, e.point.z],
    })
  }, [])

  const onPointerMove = useCallback((e: ThreeEvent<PointerEvent>) => {
    emitter.emit('wall:move', {
      node,
      position: [e.point.x, e.point.y, e.point.z],
    })
  }, [])

  if (!wallGeometry) return null

  return (
    <>
      {isPreview ? (
        <>
          {/* Preview line - occluded version (dimmer) */}
          <Line
            color="#336633"
            dashed={false}
            depthTest={false}
            lineWidth={2}
            opacity={0.3}
            points={[
              [0, 0.1, 0], // Start at origin in local space
              [localEndX, 0.1, localEndZ], // End at length along local X axis
            ]}
            transparent
          />

          {/* Preview line - visible version (brighter) */}
          <Line
            color="#44ff44"
            dashed={false}
            depthTest={true}
            lineWidth={3}
            points={[
              [0, 0.1, 0], // Start at origin in local space
              [localEndX, 0.1, localEndZ], // End at length along local X axis
            ]}
          />

          {/* Occluded/behind version - dimmer, shows through everything */}
          <mesh geometry={wallGeometry} renderOrder={1}>
            <meshStandardMaterial
              color="#44ff44"
              depthTest={false}
              depthWrite={false}
              emissive="#22aa22"
              emissiveIntensity={0.1}
              opacity={0.15}
              transparent
            />
          </mesh>

          {/* Visible/front version - brighter, only shows when not occluded */}
          <mesh geometry={wallGeometry} renderOrder={2}>
            <meshStandardMaterial
              color="#44ff44"
              depthTest={true}
              depthWrite={false}
              emissive="#22aa22"
              emissiveIntensity={0.4}
              opacity={0.5}
              transparent
            />
          </mesh>
        </>
      ) : (
        <>
        <group>
          {/* INVISIBLE MESH USED FOR EVENTS */}
          <mesh
<<<<<<< HEAD
            // castShadow
=======
>>>>>>> 2bb4bb7f
            onPointerDown={onPointerDown}
            onPointerEnter={onPointerEnter}
            onPointerLeave={onPointerLeave}
            onPointerMove={onPointerMove}
<<<<<<< HEAD
            // receiveShadow
          >
            <Geometry useGroups>
              <Base castShadow geometry={wallGeometry} receiveShadow />
=======
            geometry={wallGeometry}
            visible={false}
          />
          <mesh
            castShadow
            receiveShadow
          >
            <Geometry useGroups>
              <Base geometry={wallGeometry} >
              <meshStandardMaterial color="white" />
              </Base>
>>>>>>> 2bb4bb7f
              {node.children.map((opening, idx) => {
                // Transform opening's world position to wall's local coordinate system
                const { localX, localZ } = getNodeRelativePosition(opening, node, tileSize)

                const scale: [number, number, number] =
                  opening.type === 'door' ? [0.98, 4, 0.3] : [0.9, 1.22, 0.9] // Adjust scale based on type
                // TODO: Create a WallOpening type to save properly the cut and be agnostic here
                return (
                  <Subtraction
                    key={idx}
                    position-x={localX}
                    position-y={opening.type === 'window' ? 1.12 : 0}
                    position-z={localZ}
                    scale={scale}
                    showOperation={opening.preview}
                  >
                    <boxGeometry />
                    <meshStandardMaterial color={'skyblue'} opacity={0.5} transparent />
                  </Subtraction>
                )
              })}
            </Geometry>
            <meshStandardMaterial
              color="beige"
              metalness={0.1}
              opacity={opacity}
              roughness={0.7}
              transparent={transparent}
            />
            {debug && (
              <Edges
                color="#000000"
                key={wallGeometry.id}
                linewidth={1}
                opacity={0.1}
                renderOrder={1000}
                threshold={15}
              />
            )}
          </mesh>
          </group>
        </>
      )}
    </>
  )
}<|MERGE_RESOLUTION|>--- conflicted
+++ resolved
@@ -1,23 +1,15 @@
 'use client'
 
-<<<<<<< HEAD
 import { Base, Geometry, Subtraction } from '@react-three/csg'
 import { Edges, Line } from '@react-three/drei'
 import type { ThreeEvent } from '@react-three/fiber'
 import { useCallback, useMemo } from 'react'
 import * as THREE from 'three'
-=======
->>>>>>> 2bb4bb7f
 import { emitter } from '@/events/bus'
 import { useEditor } from '@/hooks/use-editor'
 import { useWalls } from '@/hooks/use-nodes'
 import type { DoorNode, WallNode } from '@/lib/nodes/types'
 import { getNodeRelativePosition } from '@/lib/nodes/utils'
-import { Base, Geometry, Subtraction } from '@react-three/csg'
-import { Line } from '@react-three/drei'
-import type { ThreeEvent } from '@react-three/fiber'
-import { useCallback, useMemo } from 'react'
-import * as THREE from 'three'
 import { TILE_SIZE, WALL_HEIGHT } from '../editor'
 
 export const WALL_THICKNESS = 0.2 // 20cm wall thickness
@@ -411,75 +403,59 @@
         </>
       ) : (
         <>
-        <group>
-          {/* INVISIBLE MESH USED FOR EVENTS */}
-          <mesh
-<<<<<<< HEAD
-            // castShadow
-=======
->>>>>>> 2bb4bb7f
-            onPointerDown={onPointerDown}
-            onPointerEnter={onPointerEnter}
-            onPointerLeave={onPointerLeave}
-            onPointerMove={onPointerMove}
-<<<<<<< HEAD
-            // receiveShadow
-          >
-            <Geometry useGroups>
-              <Base castShadow geometry={wallGeometry} receiveShadow />
-=======
-            geometry={wallGeometry}
-            visible={false}
-          />
-          <mesh
-            castShadow
-            receiveShadow
-          >
-            <Geometry useGroups>
-              <Base geometry={wallGeometry} >
-              <meshStandardMaterial color="white" />
-              </Base>
->>>>>>> 2bb4bb7f
-              {node.children.map((opening, idx) => {
-                // Transform opening's world position to wall's local coordinate system
-                const { localX, localZ } = getNodeRelativePosition(opening, node, tileSize)
-
-                const scale: [number, number, number] =
-                  opening.type === 'door' ? [0.98, 4, 0.3] : [0.9, 1.22, 0.9] // Adjust scale based on type
-                // TODO: Create a WallOpening type to save properly the cut and be agnostic here
-                return (
-                  <Subtraction
-                    key={idx}
-                    position-x={localX}
-                    position-y={opening.type === 'window' ? 1.12 : 0}
-                    position-z={localZ}
-                    scale={scale}
-                    showOperation={opening.preview}
-                  >
-                    <boxGeometry />
-                    <meshStandardMaterial color={'skyblue'} opacity={0.5} transparent />
-                  </Subtraction>
-                )
-              })}
-            </Geometry>
-            <meshStandardMaterial
-              color="beige"
-              metalness={0.1}
-              opacity={opacity}
-              roughness={0.7}
-              transparent={transparent}
+          <group>
+            {/* INVISIBLE MESH USED FOR EVENTS */}
+            <mesh
+              geometry={wallGeometry}
+              onPointerDown={onPointerDown}
+              onPointerEnter={onPointerEnter}
+              onPointerLeave={onPointerLeave}
+              onPointerMove={onPointerMove}
+              visible={false}
             />
-            {debug && (
-              <Edges
-                color="#000000"
-                key={wallGeometry.id}
-                linewidth={1}
-                opacity={0.1}
-                renderOrder={1000}
-                threshold={15}
+            <mesh castShadow receiveShadow>
+              <Geometry useGroups>
+                <Base geometry={wallGeometry} />
+                {node.children.map((opening, idx) => {
+                  // Transform opening's world position to wall's local coordinate system
+                  const { localX, localZ } = getNodeRelativePosition(opening, node, tileSize)
+
+                  const scale: [number, number, number] =
+                    opening.type === 'door' ? [0.98, 4, 0.3] : [0.9, 1.22, 0.9] // Adjust scale based on type
+                  // TODO: Create a WallOpening type to save properly the cut and be agnostic here
+                  return (
+                    <Subtraction
+                      key={idx}
+                      position-x={localX}
+                      position-y={opening.type === 'window' ? 1.12 : 0}
+                      position-z={localZ}
+                      scale={scale}
+                      showOperation={opening.preview}
+                    >
+                      <boxGeometry />
+                      <meshStandardMaterial color={'skyblue'} opacity={0.5} transparent />
+                    </Subtraction>
+                  )
+                })}
+              </Geometry>
+              <meshStandardMaterial
+                color="beige"
+                metalness={0.1}
+                opacity={opacity}
+                roughness={0.7}
+                transparent={transparent}
               />
-            )}
-          </mesh>
+              {debug && (
+                <Edges
+                  color="#000000"
+                  key={wallGeometry.id}
+                  linewidth={1}
+                  opacity={0.1}
+                  renderOrder={1000}
+                  threshold={15}
+                />
+              )}
+            </mesh>
           </group>
         </>
       )}
