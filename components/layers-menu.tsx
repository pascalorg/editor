--- conflicted
+++ resolved
@@ -467,19 +467,12 @@
   const selectedScanIds = useEditor((state) => state.selectedScanIds)
 
   // Select levels from scene.root (new structure)
-<<<<<<< HEAD
-  const levels = useEditor((state) => {
-    const building = state.scene.root.children?.[0]?.children.find((c) => c.type === 'building')
-    return building ? building.children : EMPTY_LEVELS
-  }) as LevelNode[]
-=======
   const levelIds = useEditor(
     useShallow((state) => {
-      const building = state.scene.root.buildings?.[0]
+      const building = state.scene.root.children?.[0]?.children.find((c) => c.type === 'building')
       return building ? building.children.map((child) => child.id) : []
     }),
   ) as LevelNode['id'][]
->>>>>>> 00eb7dc3
 
   const addLevel = useEditor((state) => state.addLevel)
   const reorderLevels = useEditor((state) => state.reorderLevels)
