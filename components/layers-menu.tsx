'use client'

import { Building, Eye, EyeOff, Image, Layers, Plus, Square, Triangle } from 'lucide-react'
import {
  TreeExpander,
  TreeIcon,
  TreeLabel,
  TreeNode,
  TreeNodeContent,
  TreeNodeTrigger,
  TreeProvider,
  TreeView,
} from '@/components/tree'
import { Button } from '@/components/ui/button'
import { Input } from '@/components/ui/input'
import { Tooltip, TooltipContent, TooltipTrigger } from '@/components/ui/tooltip'
<<<<<<< HEAD
import { useEditorContext } from '@/hooks/use-editor'
import {
  type BuildingElementType,
  getElementIcon,
  getElementLabel,
  isElementSelected,
  selectElementRange,
  toggleElementSelection,
} from '@/lib/building-elements'
=======
import type { WallSegment } from '@/hooks/use-editor'
import { useEditor } from '@/hooks/use-editor'
>>>>>>> 858fe96c
import { cn } from '@/lib/utils'
import { useShallow } from 'zustand/react/shallow'

interface LayersMenuProps {
  mounted: boolean
}

export function LayersMenu({ mounted }: LayersMenuProps) {
<<<<<<< HEAD
  const {
    handleUpload,
    wallSegments,
    roofSegments,
    selectedElements,
    setSelectedElements,
    images,
    selectedImageIds,
    setSelectedImageIds,
    handleDeleteSelectedImages,
    groups,
    selectedFloorId,
    selectFloor,
    addGroup,
    deleteGroup,
    setControlMode,
    toggleFloorVisibility,
    toggleBuildingElementVisibility,
    toggleImageVisibility,
  } = useEditorContext()

  const handleElementSelect = (
    elementId: string,
    type: BuildingElementType,
    event: React.MouseEvent,
  ) => {
    const segments = type === 'wall' ? wallSegments : roofSegments

    if (event.metaKey || event.ctrlKey) {
      // Cmd/Ctrl+click: toggle selection
      const updatedSelection = toggleElementSelection(selectedElements, elementId, type, true)
      setSelectedElements(updatedSelection)
    } else if (event.shiftKey && selectedElements.length > 0) {
      // Shift+click: select range
      const updatedSelection = selectElementRange(selectedElements, segments, elementId, type)
      setSelectedElements(updatedSelection)
    } else {
      // Regular click: single select
      const updatedSelection = toggleElementSelection(selectedElements, elementId, type, false)
      setSelectedElements(updatedSelection)
    }
=======
  const handleUpload = useEditor((state) => state.handleUpload)
  const wallSegments = useEditor(useShallow((state) => state.wallSegments()))
  const selectedWallIds = useEditor((state) => state.selectedWallIds)
  const setSelectedWallIds = useEditor((state) => state.setSelectedWallIds)
  const handleDeleteSelectedWalls = useEditor((state) => state.handleDeleteSelectedWalls)
  const images = useEditor((state) => state.images)
  const selectedImageIds = useEditor((state) => state.selectedImageIds)
  const setSelectedImageIds = useEditor((state) => state.setSelectedImageIds)
  const handleDeleteSelectedImages = useEditor((state) => state.handleDeleteSelectedImages)
  const groups = useEditor((state) => state.groups)
  const selectedFloorId = useEditor((state) => state.selectedFloorId)
  const selectFloor = useEditor((state) => state.selectFloor)
  const addGroup = useEditor((state) => state.addGroup)
  const deleteGroup = useEditor((state) => state.deleteGroup)
  const setControlMode = useEditor((state) => state.setControlMode)
  const toggleFloorVisibility = useEditor((state) => state.toggleFloorVisibility)
  const toggleWallVisibility = useEditor((state) => state.toggleWallVisibility)
  const toggleImageVisibility = useEditor((state) => state.toggleImageVisibility)

  const handleWallSelect = (wallId: string, event: React.MouseEvent) => {
    const clickedIndex = wallSegments.findIndex((seg) => seg.id === wallId)
    let next: string[]

    if (event.metaKey || event.ctrlKey) {
      // Cmd/Ctrl+click: add/remove from selection
      if (selectedWallIds.includes(wallId)) {
        next = selectedWallIds.filter((id) => id !== wallId)
      } else {
        next = [...selectedWallIds, wallId]
      }
    } else if (event.shiftKey && selectedWallIds.length > 0) {
      // Shift+click: select range between closest selected wall and clicked wall
      const selectedIndices = selectedWallIds
        .map((id) => wallSegments.findIndex((seg) => seg.id === id))
        .filter((idx) => idx !== -1)

      // Find closest selected wall index
      const closestSelectedIndex = selectedIndices.reduce((closest, current) => {
        const currentDist = Math.abs(current - clickedIndex)
        const closestDist = Math.abs(closest - clickedIndex)
        return currentDist < closestDist ? current : closest
      })

      // Select all walls between closest selected and clicked
      const start = Math.min(closestSelectedIndex, clickedIndex)
      const end = Math.max(closestSelectedIndex, clickedIndex)

      const rangeIds = []
      for (let i = start; i <= end; i++) {
        rangeIds.push(wallSegments[i].id)
      }
      next = [...new Set([...selectedWallIds, ...rangeIds])]
    } else {
      // Regular click: select only this wall
      next = [wallId]
    }

    setSelectedWallIds(next)
>>>>>>> 858fe96c

    // Automatically activate building mode when selecting a building element
    setControlMode('building')
  }

  const handleImageSelect = (imageId: string, event: React.MouseEvent) => {
    const clickedIndex = images.findIndex((img) => img.id === imageId)
    let next: string[]

    if (event.metaKey || event.ctrlKey) {
      // Cmd/Ctrl+click: add/remove from selection
      if (selectedImageIds.includes(imageId)) {
        next = selectedImageIds.filter((id) => id !== imageId)
      } else {
        next = [...selectedImageIds, imageId]
      }
    } else if (event.shiftKey && selectedImageIds.length > 0) {
      // Shift+click: select range
      const selectedIndices = selectedImageIds
        .map((id) => images.findIndex((img) => img.id === id))
        .filter((idx) => idx !== -1)

      const closestSelectedIndex = selectedIndices.reduce((closest, current) => {
        const currentDist = Math.abs(current - clickedIndex)
        const closestDist = Math.abs(closest - clickedIndex)
        return currentDist < closestDist ? current : closest
      })

      const start = Math.min(closestSelectedIndex, clickedIndex)
      const end = Math.max(closestSelectedIndex, clickedIndex)

      const rangeIds = []
      for (let i = start; i <= end; i++) {
        rangeIds.push(images[i].id)
      }
      next = [...new Set([...selectedImageIds, ...rangeIds])]
    } else {
      // Regular click: select only this image
      next = [imageId]
    }

    setSelectedImageIds(next)

    // Automatically activate guide mode when selecting an image
    setControlMode('guide')
  }

  const handleTreeSelectionChange = (selectedIds: string[]) => {
    const selectedId = selectedIds[0]
    if (!selectedId) {
      selectFloor(null)
      return
    }

    // Check if it's a level/floor ID
    const isLevel = groups.some((g) => g.id === selectedId)
    if (isLevel) {
      selectFloor(selectedId)
    }
  }

  const handleAddLevel = () => {
    // Get all existing level numbers (excluding base level which is 0)
    const levelNumbers = groups
      .filter((g) => g.type === 'floor')
      .map((g) => g.level || 0)
      .filter((n) => n > 0)

    // Find the next available number (starting from 1)
    let nextNumber = 1
    while (levelNumbers.includes(nextNumber)) {
      nextNumber++
    }

    const newLevel = {
      id: `level_${nextNumber}`,
      name: `level ${nextNumber}`,
      type: 'floor' as const,
      color: '#ffffff',
      level: nextNumber,
      visible: true,
    }

    addGroup(newLevel)
    // Automatically select the newly created level
    selectFloor(newLevel.id)
  }

  return (
    <div className="flex flex-1 flex-col px-2 py-2">
      <div className="mb-2 flex items-center justify-between">
        <label className="font-medium text-muted-foreground text-sm">
          Levels ({mounted ? groups.filter((g) => g.type === 'floor').length : 0})
        </label>
        <Tooltip>
          <TooltipTrigger asChild>
            <Button className="h-6 w-6 p-0" onClick={handleAddLevel} size="sm" variant="ghost">
              <Plus className="h-4 w-4" />
            </Button>
          </TooltipTrigger>
          <TooltipContent>Add new level</TooltipContent>
        </Tooltip>
      </div>

      <div className="no-scrollbar flex-1">
        {mounted ? (
          <TreeProvider
            defaultExpandedIds={['level_0']}
            indent={16}
            multiSelect={false}
            onSelectionChange={handleTreeSelectionChange}
            selectedIds={selectedFloorId ? [selectedFloorId] : []}
            showLines={true}
          >
            <TreeView className="p-0">
              {groups
                .filter((g) => g.type === 'floor')
                .sort((a, b) => (b.level || 0) - (a.level || 0)) // Reverse order: highest to lowest
                .map((level, levelIndex, levels) => {
                  const isSelected = selectedFloorId === level.id
                  const levelWalls = isSelected ? wallSegments : []
                  const levelRoofs = isSelected ? roofSegments : []
                  const levelImages = images.filter((img) => img.level === (level.level || 0))
                  const isLastLevel = levelIndex === levels.length - 1
                  const hasContent =
                    isSelected &&
                    (levelWalls.length > 0 || levelRoofs.length > 0 || levelImages.length > 0)

                  return (
                    <TreeNode isLast={isLastLevel} key={level.id} nodeId={level.id}>
                      <TreeNodeTrigger
                        className={cn(
                          isSelected && 'sticky top-0 z-10 bg-background',
                          level.visible === false && 'opacity-50',
                        )}
                      >
                        <TreeExpander hasChildren={hasContent} />
                        <TreeIcon
                          hasChildren={hasContent}
                          icon={<Layers className="h-4 w-4 text-blue-500" />}
                        />
                        <TreeLabel className="flex-1">{level.name}</TreeLabel>
                        <Button
                          className={cn(
                            'h-5 w-5 p-0 transition-opacity',
                            level.visible === false
                              ? 'opacity-100'
                              : 'opacity-0 group-hover/item:opacity-100',
                          )}
                          onClick={(e) => {
                            e.stopPropagation()
                            toggleFloorVisibility(level.id)
                          }}
                          size="sm"
                          variant="ghost"
                        >
                          {level.visible === false ? (
                            <EyeOff className="h-3 w-3" />
                          ) : (
                            <Eye className="h-3 w-3" />
                          )}
                        </Button>
                      </TreeNodeTrigger>

                      <TreeNodeContent hasChildren={hasContent}>
                        {/* 3D Objects Section */}
                        <TreeNode level={1} nodeId={`${level.id}-3d-objects`}>
                          <TreeNodeTrigger>
                            <TreeExpander
                              hasChildren={levelWalls.length > 0 || levelRoofs.length > 0}
                            />
                            <TreeIcon
                              hasChildren={levelWalls.length > 0 || levelRoofs.length > 0}
                              icon={<Building className="h-4 w-4 text-green-500" />}
                            />
                            <TreeLabel>
                              3D Objects ({levelWalls.length + levelRoofs.length})
                            </TreeLabel>
                          </TreeNodeTrigger>

                          <TreeNodeContent
                            hasChildren={levelWalls.length > 0 || levelRoofs.length > 0}
                          >
                            {/* Walls */}
                            {levelWalls.map((segment, index, walls) => (
                              <TreeNode
                                isLast={index === walls.length - 1 && levelRoofs.length === 0}
                                key={segment.id}
                                level={2}
                                nodeId={segment.id}
                              >
                                <TreeNodeTrigger
                                  className={cn(
<<<<<<< HEAD
                                    isElementSelected(selectedElements, segment.id, 'wall') &&
                                      'bg-accent',
=======
                                    selectedWallIds.includes(segment.id) && 'bg-accent',
>>>>>>> 858fe96c
                                    segment.visible === false && 'opacity-50',
                                  )}
                                  onClick={(e) => {
                                    e.stopPropagation()
                                    handleElementSelect(segment.id, 'wall', e as any)
                                  }}
                                >
                                  <TreeExpander />
                                  <TreeIcon icon={<Square className="h-4 w-4 text-gray-600" />} />
                                  <TreeLabel>{getElementLabel('wall', index)}</TreeLabel>
                                  <Button
                                    className={cn(
                                      'h-5 w-5 p-0 transition-opacity',
                                      segment.visible === false
                                        ? 'opacity-100'
                                        : 'opacity-0 group-hover/item:opacity-100',
                                    )}
                                    onClick={(e) => {
                                      e.stopPropagation()
                                      toggleBuildingElementVisibility(segment.id, 'wall')
                                    }}
                                    size="sm"
                                    variant="ghost"
                                  >
                                    {segment.visible === false ? (
                                      <EyeOff className="h-3 w-3" />
                                    ) : (
                                      <Eye className="h-3 w-3" />
                                    )}
                                  </Button>
                                </TreeNodeTrigger>
                              </TreeNode>
                            ))}

                            {/* Roofs */}
                            {levelRoofs.map((segment, index, roofs) => (
                              <TreeNode
                                isLast={index === roofs.length - 1}
                                key={segment.id}
                                level={2}
                                nodeId={segment.id}
                              >
                                <TreeNodeTrigger
                                  className={cn(
                                    isElementSelected(selectedElements, segment.id, 'roof') &&
                                      'bg-accent',
                                    segment.visible === false && 'opacity-50',
                                  )}
                                  onClick={(e) => {
                                    e.stopPropagation()
                                    handleElementSelect(segment.id, 'roof', e as any)
                                  }}
                                >
                                  <TreeExpander />
                                  <TreeIcon
                                    icon={<Triangle className="h-4 w-4 text-amber-600" />}
                                  />
                                  <TreeLabel>{getElementLabel('roof', index)}</TreeLabel>
                                  <Button
                                    className={cn(
                                      'h-5 w-5 p-0 transition-opacity',
                                      segment.visible === false
                                        ? 'opacity-100'
                                        : 'opacity-0 group-hover/item:opacity-100',
                                    )}
                                    onClick={(e) => {
                                      e.stopPropagation()
                                      toggleBuildingElementVisibility(segment.id, 'roof')
                                    }}
                                    size="sm"
                                    variant="ghost"
                                  >
                                    {segment.visible === false ? (
                                      <EyeOff className="h-3 w-3" />
                                    ) : (
                                      <Eye className="h-3 w-3" />
                                    )}
                                  </Button>
                                </TreeNodeTrigger>
                              </TreeNode>
                            ))}
                          </TreeNodeContent>
                        </TreeNode>

                        {/* Guides Section */}
                        <TreeNode isLast level={1} nodeId={`${level.id}-guides`}>
                          <TreeNodeTrigger>
                            <TreeExpander hasChildren={levelImages.length > 0} />
                            <TreeIcon
                              hasChildren={levelImages.length > 0}
                              icon={<Image className="h-4 w-4 text-purple-500" />}
                            />
                            <TreeLabel>Guides ({levelImages.length})</TreeLabel>
                            <Tooltip>
                              <TooltipTrigger asChild>
                                <Button
                                  className="h-5 w-5 p-0 opacity-0 transition-opacity group-hover:opacity-100"
                                  onClick={(e) => {
                                    e.stopPropagation()
                                    const input = document.createElement('input')
                                    input.type = 'file'
                                    input.accept = 'image/png,image/jpeg'
                                    input.onchange = (event) => {
                                      const file = (event.target as HTMLInputElement).files?.[0]
                                      if (file) handleUpload(file, level.level || 0)
                                    }
                                    input.click()
                                  }}
                                  size="sm"
                                  variant="ghost"
                                >
                                  <Plus className="h-3 w-3" />
                                </Button>
                              </TooltipTrigger>
                              <TooltipContent>Add reference image</TooltipContent>
                            </Tooltip>
                          </TreeNodeTrigger>

                          <TreeNodeContent hasChildren={levelImages.length > 0}>
                            {/* Reference Images */}
                            {levelImages.map((image, index, imgs) => (
                              <TreeNode
                                isLast={index === imgs.length - 1}
                                key={image.id}
                                level={2}
                                nodeId={image.id}
                              >
                                <TreeNodeTrigger
                                  className={cn(
                                    selectedImageIds.includes(image.id) && 'bg-accent',
                                    image.visible === false && 'opacity-50',
                                  )}
                                  onClick={(e) => {
                                    e.stopPropagation()
                                    handleImageSelect(image.id, e as any)
                                  }}
                                >
                                  <TreeExpander />
                                  <TreeIcon icon={<Image className="h-4 w-4 text-purple-400" />} />
                                  <TreeLabel>Reference {index + 1}</TreeLabel>
                                  <Button
                                    className={cn(
                                      'h-5 w-5 p-0 transition-opacity',
                                      image.visible === false
                                        ? 'opacity-100'
                                        : 'opacity-0 group-hover/item:opacity-100',
                                    )}
                                    onClick={(e) => {
                                      e.stopPropagation()
                                      toggleImageVisibility(image.id)
                                    }}
                                    size="sm"
                                    variant="ghost"
                                  >
                                    {image.visible === false ? (
                                      <EyeOff className="h-3 w-3" />
                                    ) : (
                                      <Eye className="h-3 w-3" />
                                    )}
                                  </Button>
                                </TreeNodeTrigger>
                              </TreeNode>
                            ))}
                          </TreeNodeContent>
                        </TreeNode>
                      </TreeNodeContent>
                    </TreeNode>
                  )
                })}
            </TreeView>
          </TreeProvider>
        ) : (
          <div className="p-2 text-muted-foreground text-xs italic">Loading...</div>
        )}
      </div>
    </div>
  )
}<|MERGE_RESOLUTION|>--- conflicted
+++ resolved
@@ -1,6 +1,7 @@
 'use client'
 
 import { Building, Eye, EyeOff, Image, Layers, Plus, Square, Triangle } from 'lucide-react'
+import { useShallow } from 'zustand/react/shallow'
 import {
   TreeExpander,
   TreeIcon,
@@ -14,49 +15,41 @@
 import { Button } from '@/components/ui/button'
 import { Input } from '@/components/ui/input'
 import { Tooltip, TooltipContent, TooltipTrigger } from '@/components/ui/tooltip'
-<<<<<<< HEAD
-import { useEditorContext } from '@/hooks/use-editor'
+import { useEditor } from '@/hooks/use-editor'
 import {
   type BuildingElementType,
-  getElementIcon,
   getElementLabel,
   isElementSelected,
   selectElementRange,
   toggleElementSelection,
 } from '@/lib/building-elements'
-=======
-import type { WallSegment } from '@/hooks/use-editor'
-import { useEditor } from '@/hooks/use-editor'
->>>>>>> 858fe96c
 import { cn } from '@/lib/utils'
-import { useShallow } from 'zustand/react/shallow'
 
 interface LayersMenuProps {
   mounted: boolean
 }
 
 export function LayersMenu({ mounted }: LayersMenuProps) {
-<<<<<<< HEAD
-  const {
-    handleUpload,
-    wallSegments,
-    roofSegments,
-    selectedElements,
-    setSelectedElements,
-    images,
-    selectedImageIds,
-    setSelectedImageIds,
-    handleDeleteSelectedImages,
-    groups,
-    selectedFloorId,
-    selectFloor,
-    addGroup,
-    deleteGroup,
-    setControlMode,
-    toggleFloorVisibility,
-    toggleBuildingElementVisibility,
-    toggleImageVisibility,
-  } = useEditorContext()
+  const handleUpload = useEditor((state) => state.handleUpload)
+  const wallSegments = useEditor(useShallow((state) => state.wallSegments()))
+  const roofSegments = useEditor(useShallow((state) => state.roofSegments()))
+  const selectedElements = useEditor((state) => state.selectedElements)
+  const setSelectedElements = useEditor((state) => state.setSelectedElements)
+  const images = useEditor((state) => state.images)
+  const selectedImageIds = useEditor((state) => state.selectedImageIds)
+  const setSelectedImageIds = useEditor((state) => state.setSelectedImageIds)
+  const handleDeleteSelectedImages = useEditor((state) => state.handleDeleteSelectedImages)
+  const groups = useEditor((state) => state.groups)
+  const selectedFloorId = useEditor((state) => state.selectedFloorId)
+  const selectFloor = useEditor((state) => state.selectFloor)
+  const addGroup = useEditor((state) => state.addGroup)
+  const deleteGroup = useEditor((state) => state.deleteGroup)
+  const setControlMode = useEditor((state) => state.setControlMode)
+  const toggleFloorVisibility = useEditor((state) => state.toggleFloorVisibility)
+  const toggleBuildingElementVisibility = useEditor(
+    (state) => state.toggleBuildingElementVisibility,
+  )
+  const toggleImageVisibility = useEditor((state) => state.toggleImageVisibility)
 
   const handleElementSelect = (
     elementId: string,
@@ -78,66 +71,6 @@
       const updatedSelection = toggleElementSelection(selectedElements, elementId, type, false)
       setSelectedElements(updatedSelection)
     }
-=======
-  const handleUpload = useEditor((state) => state.handleUpload)
-  const wallSegments = useEditor(useShallow((state) => state.wallSegments()))
-  const selectedWallIds = useEditor((state) => state.selectedWallIds)
-  const setSelectedWallIds = useEditor((state) => state.setSelectedWallIds)
-  const handleDeleteSelectedWalls = useEditor((state) => state.handleDeleteSelectedWalls)
-  const images = useEditor((state) => state.images)
-  const selectedImageIds = useEditor((state) => state.selectedImageIds)
-  const setSelectedImageIds = useEditor((state) => state.setSelectedImageIds)
-  const handleDeleteSelectedImages = useEditor((state) => state.handleDeleteSelectedImages)
-  const groups = useEditor((state) => state.groups)
-  const selectedFloorId = useEditor((state) => state.selectedFloorId)
-  const selectFloor = useEditor((state) => state.selectFloor)
-  const addGroup = useEditor((state) => state.addGroup)
-  const deleteGroup = useEditor((state) => state.deleteGroup)
-  const setControlMode = useEditor((state) => state.setControlMode)
-  const toggleFloorVisibility = useEditor((state) => state.toggleFloorVisibility)
-  const toggleWallVisibility = useEditor((state) => state.toggleWallVisibility)
-  const toggleImageVisibility = useEditor((state) => state.toggleImageVisibility)
-
-  const handleWallSelect = (wallId: string, event: React.MouseEvent) => {
-    const clickedIndex = wallSegments.findIndex((seg) => seg.id === wallId)
-    let next: string[]
-
-    if (event.metaKey || event.ctrlKey) {
-      // Cmd/Ctrl+click: add/remove from selection
-      if (selectedWallIds.includes(wallId)) {
-        next = selectedWallIds.filter((id) => id !== wallId)
-      } else {
-        next = [...selectedWallIds, wallId]
-      }
-    } else if (event.shiftKey && selectedWallIds.length > 0) {
-      // Shift+click: select range between closest selected wall and clicked wall
-      const selectedIndices = selectedWallIds
-        .map((id) => wallSegments.findIndex((seg) => seg.id === id))
-        .filter((idx) => idx !== -1)
-
-      // Find closest selected wall index
-      const closestSelectedIndex = selectedIndices.reduce((closest, current) => {
-        const currentDist = Math.abs(current - clickedIndex)
-        const closestDist = Math.abs(closest - clickedIndex)
-        return currentDist < closestDist ? current : closest
-      })
-
-      // Select all walls between closest selected and clicked
-      const start = Math.min(closestSelectedIndex, clickedIndex)
-      const end = Math.max(closestSelectedIndex, clickedIndex)
-
-      const rangeIds = []
-      for (let i = start; i <= end; i++) {
-        rangeIds.push(wallSegments[i].id)
-      }
-      next = [...new Set([...selectedWallIds, ...rangeIds])]
-    } else {
-      // Regular click: select only this wall
-      next = [wallId]
-    }
-
-    setSelectedWallIds(next)
->>>>>>> 858fe96c
 
     // Automatically activate building mode when selecting a building element
     setControlMode('building')
@@ -331,12 +264,8 @@
                               >
                                 <TreeNodeTrigger
                                   className={cn(
-<<<<<<< HEAD
                                     isElementSelected(selectedElements, segment.id, 'wall') &&
                                       'bg-accent',
-=======
-                                    selectedWallIds.includes(segment.id) && 'bg-accent',
->>>>>>> 858fe96c
                                     segment.visible === false && 'opacity-50',
                                   )}
                                   onClick={(e) => {
