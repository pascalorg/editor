--- conflicted
+++ resolved
@@ -354,13 +354,10 @@
 
   const toggleNodeVisibility = useEditor((state) => state.toggleNodeVisibility)
   const moveNode = useEditor((state) => state.moveNode)
-<<<<<<< HEAD
   const handleNodeSelect = useEditor((state) => state.handleNodeSelect)
   const setControlMode = useEditor((state) => state.setControlMode)
   const controlMode = useEditor((state) => state.controlMode)
-=======
   const updateNode = useEditor((state) => state.updateNode)
->>>>>>> 38444c75
   const graph = useEditor((state) => state.graph)
 
   const [isDragOver, setIsDragOver] = useState(false)
@@ -455,7 +452,6 @@
       >
         <TreeExpander hasChildren={hasChildren} />
         <TreeIcon hasChildren={hasChildren} icon={getNodeIcon(nodeType)} />
-<<<<<<< HEAD
         <TreeLabel>{getNodeLabel(nodeType, index, nodeName)}</TreeLabel>
 
         {/* Edit Button for Reference Images */}
@@ -479,26 +475,6 @@
             <TooltipContent>Edit Image</TooltipContent>
           </Tooltip>
         )}
-
-=======
-        <TreeLabel
-          ref={labelRef}
-          className="cursor-text"
-          onDoubleClick={(e) => {
-            e.stopPropagation()
-            setIsRenaming(true)
-          }}
-        >
-          {getNodeLabel(nodeType, index, nodeName)}
-        </TreeLabel>
-        <RenamePopover
-          anchorRef={labelRef}
-          currentName={getNodeLabel(nodeType, index, nodeName)}
-          isOpen={isRenaming}
-          onOpenChange={setIsRenaming}
-          onRename={handleRename}
-        />
->>>>>>> 38444c75
         <VisibilityToggle onToggle={() => toggleNodeVisibility(nodeId)} visible={nodeVisible} />
       </TreeNodeTrigger>
 
